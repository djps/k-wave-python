--- conflicted
+++ resolved
@@ -183,12 +183,7 @@
         # position based on the sound speed at that position
         print("else")
         for p_index in range(source_p[:, 0].size):
-<<<<<<< HEAD
             source_p[p_index, :] = source_p[p_index, :] * (2.0 * dt / (N * matlab_mask(c0, p_source_pos_index.flatten('F')[p_index]) * dx))
-=======
-            source_p[p_index, :] = source_p[p_index, :] * \
-                                   (2 * dt / (N * matlab_mask(c0, p_source_pos_index.flatten('F')[p_index]) * dx))
->>>>>>> 33792107
     return source_p
 
 
