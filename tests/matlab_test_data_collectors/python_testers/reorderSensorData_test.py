--- conflicted
+++ resolved
@@ -2,22 +2,14 @@
 from pathlib import Path
 
 import numpy as np
-<<<<<<< HEAD
-import pytest
 from scipy.io import loadmat
 
 from kwave.kgrid import kWaveGrid
 from kwave.utils.dotdictionary import dotdict
 from kwave.utils.signals import reorder_sensor_data
-=======
-from scipy.io import loadmat
-
-from kwave.kgrid import kWaveGrid
-from kwave.utils import reorder_sensor_data, dotdict
->>>>>>> 90be0b15
 
 
-def test_reorderSensorData():
+def test_reorder_sensor_data():
     collected_values_folder = os.path.join(Path(__file__).parent, 'collectedValues/reorderSensorData')
     num_collected_values = len(os.listdir(collected_values_folder))
 
