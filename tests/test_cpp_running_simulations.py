"""
    Running C++ Simulations Example

    This example demonstrates how to use the C++ versions of
    kspaceFirstOrder3D. Before use, the appropriate C++ codes must be
    downloaded from http://www.k-wave.org/download.php and placed in the
    binaries folder of the toolbox.
"""
<<<<<<< HEAD
from tempfile import gettempdir

# noinspection PyUnresolvedReferences
import setup_test
=======
import os
from tempfile import gettempdir

import h5py
import numpy as np

# noinspection PyUnresolvedReferences
import setup_test
from kwave.kgrid import kWaveGrid
>>>>>>> f4c7c2f6
from kwave.kmedium import kWaveMedium
from kwave.ksensor import kSensor
from kwave.ksource import kSource
from kwave.kspaceFirstOrder3D import kspaceFirstOrder3DC, kspaceFirstOrder3DG
<<<<<<< HEAD
from kwave.utils import *
from kwave.utils import dotdict
=======
from kwave.utils.dotdictionary import dotdict
from kwave.utils.filters import filter_time_series
from kwave.utils.mapgen import make_ball
>>>>>>> f4c7c2f6
from tests.diff_utils import compare_against_ref


def test_cpp_running_simulations():
    # modify this parameter to run the different examples
    # 1: Save the input data to disk
    # 2: Reload the output data from disk
    # 3: Run the C++ simulation from MATLAB
    # 4: Run the C++ simulation on a CUDA-enabled GPU from MATLAB

    example_number = 1

    # input and output filenames (these must have the .h5 extension)
    input_filename = 'example'
    output_filename = 'example_output.h5'

    # pathname for the input and output files
    pathname = gettempdir()

    # remove input file if it already exists
    input_file_full_path = os.path.join(pathname, input_filename + '_input.h5')
    output_file_full_path = os.path.join(pathname, output_filename)
    if example_number == 1 and os.path.exists(input_file_full_path):
        os.remove(input_file_full_path)

    # =========================================================================
    # SIMULATION
    # =========================================================================

    # create the computational grid
    Nx = 256                   # number of grid points in the x direction
    Ny = 128                   # number of grid points in the y direction
    Nz = 64                    # number of grid points in the z direction
    dx = 0.1e-3                # grid point spacing in the x direction [m]
    dy = 0.1e-3                # grid point spacing in the y direction [m]
    dz = 0.1e-3                # grid point spacing in the z direction [m]
    kgrid = kWaveGrid([Nx, Ny, Nz], [dx, dy, dz])

    # set the size of the PML
    pml_size = 10              # [grid points]

    # define a scattering ball
    ball_radius = 20           # [grid points]
    ball_x      = Nx/2 + 40    # [grid points]
    ball_y      = Ny/2         # [grid points]
    ball_z      = Nz/2         # [grid points]
    ball        = make_ball(Nx, Ny, Nz, ball_x, ball_y, ball_z, ball_radius)

    # define the properties of the propagation medium
    medium = kWaveMedium(
        sound_speed=1500 * np.ones((Nx, Ny, Nz)),       # [m/s]
        density=1000 * np.ones((Nx, Ny, Nz)),           # [kg/m^3],
        alpha_coeff=0.75,                               # [dB/(MHz^y cm)]
        alpha_power=1.5
    )
    medium.sound_speed[ball == 1] = 1800                                # [m/s]
    medium.density[ball == 1]     = 1200                                # [kg/m^3]

    # create the time array
    Nt = 1200                  # number of time steps
    dt = 15e-9                 # time step [s]
    kgrid.setTime(Nt, dt)

    # define a square source element facing in the x-direction
    source_y_size = 60         # [grid points]
    source_z_size = 30         # [grid points]
    source = kSource()
    source.p_mask = np.zeros((Nx, Ny, Nz))
    source.p_mask[pml_size, Ny//2 - source_y_size//2 - 1:Ny//2 + source_y_size//2, Nz//2 - source_z_size//2 - 1:Nz//2 + source_z_size//2] = 1  # ???

    # define a time varying sinusoidal source
    source_freq     = 2e6      # [Hz]
    source_strength = 0.5e6    # [Pa]
    source.p        = source_strength * np.sin(2 * np.pi * source_freq * kgrid.t_array)

    # filter the source to remove high frequencies not supported by the grid
    source.p = filter_time_series(kgrid, medium, source.p)
    source.p = np.array(source.p)

    # define a sensor mask through the central plane
    sensor_mask = np.zeros((Nx, Ny, Nz))
    sensor_mask[:, :, Nz//2 - 1] = 1
    sensor = kSensor(sensor_mask)

    # set the input arguments
    input_args = {
        'pml_size': pml_size
    }

    if example_number == 1:
        # save the input data to disk and then exit
        kspaceFirstOrder3DC(**{
            'medium': medium,
            'kgrid': kgrid,
            'source': source,
            'sensor': sensor,
            **input_args,
            'save_to_disk': True,
            'save_to_disk_exit': True,
            'data_name': input_filename,
            'data_path': gettempdir()
            # 'data_path': input_file_full_path
        })

        # display the required syntax to run the C++ simulation
        print(f'Using a terminal window, navigate to the {os.path.sep}binaries folder of the k-Wave Toolbox')
        print('Then, use the syntax shown below to run the simulation:')
        if os.name == 'posix':
            print(f'./kspaceFirstOrder-OMP -i {input_file_full_path} -o {output_file_full_path} --p_final --p_max')
        else:
            print(f'kspaceFirstOrder-OMP.exe -i {input_file_full_path} -o {output_file_full_path} --p_final --p_max')

        assert compare_against_ref('out_cpp_running_simulations', input_file_full_path), 'Files do not match!'

    elif example_number == 2:
        # load output data from the C++ simulation
        with h5py.File(output_file_full_path, 'r') as hf:
            sensor_data = dotdict({
                'p_final': np.array(hf['p_final']),
                'p_max': np.array(hf['p_max']),
            })

    elif example_number == 3:
        # define the field parameters to record
        sensor.record = ['p_final', 'p_max']

        # run the C++ simulation using the wrapper function
        sensor_data = kspaceFirstOrder3DC(**{
            'kgrid': kgrid,
            'medium': medium,
            'source': source,
            'sensor': sensor,
            **input_args
        })

    elif example_number == 4:
        # define the field parameters to record
        sensor.record = ['p_final', 'p_max']

        # run the C++ simulation using the wrapper function
        sensor_data = kspaceFirstOrder3DG(**{
            'kgrid': kgrid,
            'medium': medium,
            'source': source,
            'sensor': sensor,
            **input_args
        })<|MERGE_RESOLUTION|>--- conflicted
+++ resolved
@@ -6,12 +6,6 @@
     downloaded from http://www.k-wave.org/download.php and placed in the
     binaries folder of the toolbox.
 """
-<<<<<<< HEAD
-from tempfile import gettempdir
-
-# noinspection PyUnresolvedReferences
-import setup_test
-=======
 import os
 from tempfile import gettempdir
 
@@ -21,19 +15,13 @@
 # noinspection PyUnresolvedReferences
 import setup_test
 from kwave.kgrid import kWaveGrid
->>>>>>> f4c7c2f6
 from kwave.kmedium import kWaveMedium
 from kwave.ksensor import kSensor
 from kwave.ksource import kSource
 from kwave.kspaceFirstOrder3D import kspaceFirstOrder3DC, kspaceFirstOrder3DG
-<<<<<<< HEAD
-from kwave.utils import *
-from kwave.utils import dotdict
-=======
 from kwave.utils.dotdictionary import dotdict
 from kwave.utils.filters import filter_time_series
 from kwave.utils.mapgen import make_ball
->>>>>>> f4c7c2f6
 from tests.diff_utils import compare_against_ref
 
 
