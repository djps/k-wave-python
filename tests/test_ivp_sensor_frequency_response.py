"""
    Using An Ultrasound Transducer As A Sensor Example

    This example shows how an ultrasound transducer can be used as a detector
    by substituting a transducer object for the normal sensor input
    structure. It builds on the Defining An Ultrasound Transducer and
    Simulating Ultrasound Beam Patterns examples.
"""
<<<<<<< HEAD
=======
import os
>>>>>>> f4c7c2f6
from copy import deepcopy
from tempfile import gettempdir

# noinspection PyUnresolvedReferences
import setup_test
from kwave.kmedium import kWaveMedium
from kwave.ksource import kSource
from kwave.kspaceFirstOrder2D import kspaceFirstOrder2DC
from kwave.ktransducer import *
from kwave.utils.mapgen import make_disc, make_cart_circle
from tests.diff_utils import compare_against_ref


def test_ivp_sensor_frequency_response():
    # pathname for the input and output files
    pathname = gettempdir()

    # =========================================================================
    # SIMULATION
    # =========================================================================

    # create the computational grid
    Nx = 128           # number of grid points in the x (row) direction
    Ny = 128           # number of grid points in the y (column) direction
    dx = 0.1e-3        # grid point spacing in the x direction [m]
    dy = 0.1e-3        # grid point spacing in the y direction [m]
    kgrid = kWaveGrid([Nx, Ny], [dx, dy])

    # define the properties of the propagation medium
    medium = kWaveMedium(sound_speed=1500, alpha_coeff=0.75, alpha_power=1.5)

    # define the time array
    kgrid.makeTime(medium.sound_speed)

    # create initial pressure distribution using make_disc
    disc_magnitude = 5 # [Pa]
    disc_x_pos = 50    # [grid points]
    disc_y_pos = 50    # [grid points]
    disc_radius = 8    # [grid points]
    disc_1 = disc_magnitude * make_disc(Nx, Ny, disc_x_pos, disc_y_pos, disc_radius)

    disc_magnitude = 3 # [Pa]
    disc_x_pos = 80    # [grid points]
    disc_y_pos = 60    # [grid points]
    disc_radius = 5    # [grid points]
    disc_2 = disc_magnitude * make_disc(Nx, Ny, disc_x_pos, disc_y_pos, disc_radius)

    source = kSource()
    source.p0 = disc_1 + disc_2

    # define a centered circular sensor
    sensor_radius = 4e-3   # [m]
    num_sensor_points = 50
    sensor_mask = make_cart_circle(sensor_radius, num_sensor_points)
    sensor = kSensor(sensor_mask)

    # run the simulation
    input_filename = f'example_ivp_sfr'
    pathname = gettempdir()
    input_file_full_path = os.path.join(pathname, input_filename + '_input.h5')
    input_args = {
        'save_to_disk': True,
        'data_name': input_filename,
        'data_path': gettempdir(),
        'save_to_disk_exit': True
    }
    kspaceFirstOrder2DC(**{
        'medium': medium,
        'kgrid': kgrid,
        'source': deepcopy(source),
        'sensor': sensor,
        **input_args
    })
    assert compare_against_ref(f'out_ivp_sensor_frequency_response/input_1', input_file_full_path), \
        'Files do not match!'

    # define the frequency response of the sensor elements
    center_freq = 3e6      # [Hz]
    bandwidth = 80         # [#]
    sensor.frequency_response = np.array([center_freq, bandwidth])

    # re-run the simulation
    input_args = {
        'save_to_disk': True,
        'data_name': input_filename,
        'data_path': gettempdir(),
        'save_to_disk_exit': True
    }
    kspaceFirstOrder2DC(**{
        'medium': medium,
        'kgrid': kgrid,
        'source': deepcopy(source),
        'sensor': sensor,
        **input_args
    })
    assert compare_against_ref(f'out_ivp_sensor_frequency_response/input_2', input_file_full_path), \
        'Files do not match!'<|MERGE_RESOLUTION|>--- conflicted
+++ resolved
@@ -6,10 +6,7 @@
     structure. It builds on the Defining An Ultrasound Transducer and
     Simulating Ultrasound Beam Patterns examples.
 """
-<<<<<<< HEAD
-=======
 import os
->>>>>>> f4c7c2f6
 from copy import deepcopy
 from tempfile import gettempdir
 
